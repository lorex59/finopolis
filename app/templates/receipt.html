--- conflicted
+++ resolved
@@ -30,287 +30,6 @@
         total += q * (+p.price || 0);
         count += q;
       }
-<<<<<<< HEAD
-      h1 {
-        font-size: 22px;
-        margin-bottom: 16px;
-        text-align: center;
-        font-weight: 600;
-      }
-      /* Контейнер для списка позиций */
-      #list {
-        display: flex;
-        flex-direction: column;
-        gap: 8px;
-      }
-      .item {
-        display: flex;
-        align-items: center;
-        justify-content: space-between;
-        padding: 12px 14px;
-        background-color: #ffffff;
-        border-radius: 8px;
-        box-shadow: 0 1px 2px rgba(0, 0, 0, 0.05);
-        transition: background-color 0.2s ease, box-shadow 0.2s ease;
-        cursor: pointer;
-      }
-      .item:hover {
-        box-shadow: 0 2px 4px rgba(0, 0, 0, 0.1);
-      }
-      .item.selected {
-        background-color: #e6f4ff;
-      }
-      .item span {
-        font-size: 16px;
-      }
-      .controls {
-        display: flex;
-        align-items: center;
-        gap: 4px;
-      }
-      .controls input[type=number] {
-        width: 50px;
-        padding: 4px;
-        font-size: 14px;
-      }
-      .controls button {
-        width: 28px;
-        height: 28px;
-        font-size: 16px;
-        line-height: 1;
-        padding: 0;
-        border: 1px solid #ccc;
-        background-color: #f0f0f0;
-        cursor: pointer;
-        border-radius: 4px;
-      }
-      .controls button:hover {
-        background-color: #e0e0e0;
-      }
-      button {
-        margin-top: 20px;
-        width: 100%;
-        padding: 12px 0;
-        font-size: 16px;
-        font-weight: 500;
-        background-color: #2ea44f;
-        color: #fff;
-        border: none;
-        border-radius: 8px;
-        cursor: pointer;
-        transition: background-color 0.2s ease;
-      }
-      button:hover {
-        background-color: #24963f;
-      }
-    </style>
-    <script src="https://telegram.org/js/telegram-web-app.js"></script>
-  </head>
-  <body>
-    <h1>Выберите позиции, которые вы покупали</h1>
-    <div id="list"></div>
-    <!-- Блок с итоговой информацией о выборе -->
-    <div id="summary" style="margin-top: 12px; font-weight: bold; text-align: center;"></div>
-    <button id="submit">Отправить</button>
-    <script>
-      /*
-       * Мини‑приложение для выбора позиций.
-       *
-       * В приватных чатах список позиций передаётся сервером через глобальную
-       * переменную window.POSITIONS. В групповых чатах мини‑приложение
-       * запускается через deep‑link с параметром startapp=group_<id>.
-       * На клиенте мы извлекаем group ID из Telegram.WebApp.initDataUnsafe.start_param
-       * и запрашиваем список позиций через API /webapp/api/positions.
-       */
-
-      // Получаем доступ к WebApp API.
-      const tg = Telegram.WebApp;
-
-      /**
-       * Извлекает идентификатор группы из параметра start_param.
-       * Возвращает строку groupId или null, если параметр отсутствует.
-       */
-      function extractGroupId() {
-        try {
-          const initData = tg.initDataUnsafe || {};
-          let p = initData.start_param;
-          if (!p) return null;
-          // Сравниваем префикс group_
-          if (typeof p === 'string' && p.startsWith('group_')) {
-            return p.substring('group_'.length);
-          }
-          return p;
-        } catch (e) {
-          console.warn('Cannot parse start_param', e);
-          return null;
-        }
-      }
-
-      /**
-       * Загружает список позиций. Если глобальная переменная POSITIONS
-       * уже содержит массив позиций (для приватных чатов), возвращает его.
-       * В противном случае извлекает groupId и запрашивает данные с сервера.
-       */
-      async function getPositions() {
-        if (Array.isArray(window.POSITIONS) && window.POSITIONS.length > 0) {
-          return window.POSITIONS;
-        }
-        const groupId = extractGroupId();
-        if (!groupId) {
-          return [];
-        }
-        try {
-          const response = await fetch(`/webapp/api/positions?group_id=${encodeURIComponent(groupId)}`);
-          if (!response.ok) {
-            return [];
-          }
-          const data = await response.json();
-          if (Array.isArray(data)) return data;
-          return [];
-        } catch (err) {
-          console.error('Error fetching positions', err);
-          return [];
-        }
-      }
-
-      // Функция для пересчёта суммы и количества выбранных позиций.
-      function updateSummary(selectedQuantities, positions, summaryEl) {
-        let total = 0;
-        let count = 0;
-        Object.keys(selectedQuantities).forEach((idx) => {
-          const qtySelected = parseFloat(selectedQuantities[idx]) || 0;
-          if (qtySelected > 0) {
-            const p = positions[idx];
-            const price = parseFloat(p.price) || 0;
-            total += qtySelected * price;
-            count += qtySelected;
-          }
-        });
-        summaryEl.textContent = count === 0
-          ? 'Ничего не выбрано'
-          : `Выбрано ${count} ${count === 1 ? 'позиция' : (count < 5 ? 'позиции' : 'позиций')} на сумму ${total.toFixed(2)}₽`;
-      }
-
-      // Асинхронная инициализация.
-      (async function init() {
-        const positions = await getPositions();
-        const listEl = document.getElementById('list');
-        const summaryEl = document.getElementById('summary');
-        const selectedQuantities = {};
-        // Заполняем список позиций
-        positions.forEach((item, idx) => {
-          const el = document.createElement('div');
-          el.className = 'item';
-          // Левая часть: название, количество и цена
-          const infoContainer = document.createElement('div');
-          infoContainer.style.display = 'flex';
-          infoContainer.style.flexDirection = 'column';
-          infoContainer.style.flex = '1';
-          const nameSpan = document.createElement('span');
-          nameSpan.textContent = item.name;
-          const qtyPriceSpan = document.createElement('span');
-          qtyPriceSpan.style.fontSize = '14px';
-          qtyPriceSpan.style.color = '#666';
-          qtyPriceSpan.textContent = `${item.quantity} × ${item.price}₽`;
-          infoContainer.appendChild(nameSpan);
-          infoContainer.appendChild(qtyPriceSpan);
-          el.appendChild(infoContainer);
-          // Правая часть: кнопки +/‑ и поле ввода
-          const controls = document.createElement('div');
-          controls.className = 'controls';
-          const maxQty = parseFloat(item.quantity) || 1;
-          const minusBtn = document.createElement('button');
-          minusBtn.type = 'button';
-          minusBtn.textContent = '–';
-          const input = document.createElement('input');
-          input.type = 'number';
-          input.min = '0';
-          input.max = String(maxQty);
-          input.step = '1';
-          input.value = '0';
-          const plusBtn = document.createElement('button');
-          plusBtn.type = 'button';
-          plusBtn.textContent = '+';
-          function updateSelection(val) {
-            if (val > 0) {
-              selectedQuantities[idx] = val;
-              el.classList.add('selected');
-            } else {
-              delete selectedQuantities[idx];
-              el.classList.remove('selected');
-            }
-          }
-          minusBtn.addEventListener('click', (ev) => {
-            ev.stopPropagation();
-            let val = parseInt(input.value) || 0;
-            if (val > 0) {
-              val--;
-              input.value = String(val);
-              updateSelection(val);
-              updateSummary(selectedQuantities, positions, summaryEl);
-            }
-          });
-          plusBtn.addEventListener('click', (ev) => {
-            ev.stopPropagation();
-            let val = parseInt(input.value) || 0;
-            if (val < maxQty) {
-              val++;
-              input.value = String(val);
-              updateSelection(val);
-              updateSummary(selectedQuantities, positions, summaryEl);
-            }
-          });
-          input.addEventListener('input', () => {
-            let val = parseInt(input.value) || 0;
-            if (val < 0) val = 0;
-            if (val > maxQty) val = maxQty;
-            input.value = String(val);
-            updateSelection(val);
-            updateSummary(selectedQuantities, positions, summaryEl);
-          });
-          el.addEventListener('click', (ev) => {
-            if (ev.target === minusBtn || ev.target === plusBtn || ev.target === input) {
-              return;
-            }
-            let val = parseInt(input.value) || 0;
-            if (val < maxQty) {
-              val++;
-              input.value = String(val);
-              updateSelection(val);
-              updateSummary(selectedQuantities, positions, summaryEl);
-            }
-          });
-          controls.appendChild(minusBtn);
-          controls.appendChild(input);
-          controls.appendChild(plusBtn);
-          el.appendChild(controls);
-          listEl.appendChild(el);
-        });
-        // Инициализируем отображение
-        updateSummary(selectedQuantities, positions, summaryEl);
-        // Отправляем данные обратно в бота
-        document.getElementById('submit').addEventListener('click', () => {
-          const payload = {};
-          Object.keys(selectedQuantities).forEach((idx) => {
-            const qty = parseFloat(selectedQuantities[idx]) || 0;
-            if (qty > 0) {
-              payload[idx] = qty;
-            }
-          });
-          const groupId = extractGroupId();
-          // Включаем groupId в отправляемые данные, если оно определено.
-          const data = { selected: payload };
-          if (groupId) {
-            data.group_id = groupId;
-          }
-          tg.sendData(JSON.stringify(data));
-          tg.close();
-        });
-      })();
-    </script>
-  </body>
-</html>
-=======
     }
     summaryEl.textContent = count === 0 ? 'Ничего не выбрано'
       : `Выбрано ${count} на сумму ${total.toFixed(2)}₽`;
@@ -381,5 +100,4 @@
       tg.close();
     });
   })();
-</script>
->>>>>>> fcfeca04
+</script>