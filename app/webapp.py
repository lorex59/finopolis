--- conflicted
+++ resolved
@@ -181,13 +181,10 @@
         positions = []
     return JSONResponse(content=positions, status_code=200)
 
-<<<<<<< HEAD
-=======
-
-
-
-
->>>>>>> fcfeca04
+
+
+
+
 # --- Health helpers ----------------------------------------------------------
 def _check_positions_store() -> dict:
     """
@@ -250,19 +247,19 @@
     )
 
 
-if __name__ == "__main__":
-    # На Linux пути с обратным слешем интерпретируются как имя файла, а
-    # сертификаты лежат в директории cert. Используем os.path.join для
-    # корректного построения пути на разных платформах.
-    import uvicorn
-    import os
-    cert_path = os.path.join("cert", "localhost+2.pem")
-    key_path = os.path.join("cert", "localhost+2-key.pem")
-    uvicorn.run(
-        "app.webapp:app",
-        host="127.0.0.1",
-        port=8432,
-        reload=True,
-        ssl_certfile=cert_path,
-        ssl_keyfile=key_path,
-    )+# if __name__ == "__main__":
+#     # На Linux пути с обратным слешем интерпретируются как имя файла, а
+#     # сертификаты лежат в директории cert. Используем os.path.join для
+#     # корректного построения пути на разных платформах.
+#     import uvicorn
+#     import os
+#     cert_path = os.path.join("cert", "localhost+2.pem")
+#     key_path = os.path.join("cert", "localhost+2-key.pem")
+#     uvicorn.run(
+#         "app.webapp:app",
+#         host="127.0.0.1",
+#         port=8432,
+#         reload=True,
+#         ssl_certfile=cert_path,
+#         ssl_keyfile=key_path,
+#     )