"""
Mini application backend using FastAPI.

This module defines a FastAPI application that serves a simple HTML
page for the Telegram WebApp. The page lists the current receipt
positions and allows the user to select which items they bought. When
the user submits the form the selection is returned to the bot via
Telegram.WebApp.sendData().

To integrate this into your bot deployment you need to run the
FastAPI app on the same domain as specified in settings.backend_url
and ensure that /webapp/receipt returns this HTML. The positions are
injected via a simple templating mechanism here using Python string
formatting.
"""
from fastapi import FastAPI, Request
from fastapi.responses import HTMLResponse, JSONResponse
from jinja2 import Template
import logging

from app.database import load_positions
from app.database import (
    get_positions,
    set_assignment,
    save_selected_positions,
)
from aiogram.utils.web_app import safe_parse_webapp_init_data
from config import settings

import os, time  # ⬅ добавили
app = FastAPI()

_STARTED_AT_MONO = time.monotonic()
# --- Логирование -------------------------------------------------------------
logging.basicConfig(
    level=logging.DEBUG,  # максимум информации
    format="%(asctime)s [%(levelname)s] %(name)s: %(message)s",
)
logger = logging.getLogger("webapp")

def render_receipt_page(positions: list[dict]) -> str:
    """
    Формирует HTML‑страницу для мини‑приложения и внедряет список позиций.

    Функция умеет работать как с обычными словарями, так и с моделями
    Pydantic (Item). Для объектов Pydantic используется доступ через
    атрибуты .name, .quantity и .price. Если эти атрибуты отсутствуют,
    вставляется None.
    """
    import json
    normalized = []
    for p in positions:
        # Если позиция — словарь, используем ключи
        if isinstance(p, dict):
            name = p.get("name")
            quantity = p.get("quantity")
            price = p.get("price")
        else:
            # Попытка получить атрибуты у объекта
            name = getattr(p, "name", None)
            quantity = getattr(p, "quantity", None)
            price = getattr(p, "price", None)
        normalized.append({"name": name, "quantity": quantity, "price": price})
    positions_json = json.dumps(normalized, ensure_ascii=False)
    template_path = __file__.replace("webapp.py", "templates/receipt.html")
    with open(template_path, "r", encoding="utf-8") as f:
        html = f.read()
    # Встраиваем список позиций непосредственно в клиентский скрипт. Это надёжнее,
    # чем полагаться на глобальные переменные (которые могут быть запрещены в WebApp).
    # Шаблон содержит строку "const positions = window.POSITIONS || [];", которую мы заменим
    # на реальный массив. Если строка не найдена, оставим исходный html.
    replacement = f"const positions = {positions_json};"
    if "const positions =" in html:
        html = html.replace("const positions = window.POSITIONS || [];", replacement)
    else:
        injection = f"<script>window.POSITIONS = {positions_json};</script>"
        html = html.replace("</head>", f"{injection}\n</head>")
    # Также инжектируем BACKEND_URL, чтобы клиентский код мог обращаться к нашему API
    try:
        from config import settings as _settings
        backend_url = _settings.backend_url
    except Exception:
        backend_url = ""
    if backend_url:
        backend_injection = f"<script>const BACKEND_URL = '{backend_url}';</script>"
        html = html.replace("</head>", f"{backend_injection}\n</head>")
    return html


@app.get("/webapp/receipt", response_class=HTMLResponse)
async def get_receipt_page(request: Request):
    """
    Возвращает страницу мини‑приложения для выбора позиций. Если передан параметр
    group_id, загружает только позиции для этой группы. В противном случае
    возвращает пустой список позиций.
    """
    # Загружаем все позиции из файла (dict[group_id -> list])
    all_positions = load_positions() or {}
    group_id = request.query_params.get('group_id')
    if group_id:
        positions = all_positions.get(str(group_id), [])
    else:
        # Если нет group_id, не выдаём никакие позиции
        positions = []
    logger.debug("Найдено %d позиций для group_id=%s", len(positions), group_id)
    html = render_receipt_page(positions)
    return HTMLResponse(content=html, status_code=200)

# New API endpoint to fetch positions for a given group.
#
# When the mini‑application is opened via a deep‑link (startapp) in a group
# chat, the frontend does not know the group ID ahead of time. It can
# extract the start parameter from Telegram.WebApp.initDataUnsafe and call
# this endpoint to retrieve the list of positions for that group on demand.
@app.get("/webapp/api/positions", response_class=JSONResponse)
async def api_positions(request: Request):
    """
    Return the list of receipt positions for the specified group.

    The group_id should be passed as a query parameter. If group_id is
    missing or there are no positions stored for that group, an empty
    list will be returned. The response is a JSON array of objects
    containing ``name``, ``quantity`` and ``price`` keys.
    """
    group_id = request.query_params.get('group_id')
    # Load all positions from storage and filter by the provided group ID.
    all_positions = load_positions() or {}
    if group_id:
        positions = all_positions.get(str(group_id), [])
    else:
        positions = []
    logger.debug("Отдаём %d позиций для group_id=%s", len(positions), group_id)

    return JSONResponse(content=positions, status_code=200)

# ---------------------------------------------------------------------------
# Endpoint to accept selection data from Mini App opened via deep‑link.
# When a Mini App is launched using a startapp link, Telegram does not
# deliver WebAppData messages back to the bot. To persist the user's
# selection we accept it directly here and update the assignments and
# selected_positions tables. The payload must include `group_id`,
# `user_id` and a `selected` mapping (index → quantity) or list.

@app.post("/webapp/api/submit", response_class=JSONResponse)
async def submit_selection(request: Request):
    """
    Accept selection data from a Mini App launched via deep‑link and persist it.

    The request body must contain:
        - `_auth`: the initData string from Telegram WebApp (required for validation)
        - `group_id`: the chat ID that corresponds to the receipt (string or int)
        - `selected`: mapping of index → quantity or list of indices

    Upon successful validation and saving, the function returns `{"status": "ok"}`.
    If validation fails or required fields are missing, an error JSON is returned.
    """
    try:
        body = await request.json()
        logger.debug("Тело запроса: %s", body)
    except Exception:
        logger.error("Ошибка парсинга JSON: %s", e, exc_info=True)
        return JSONResponse({"error": "Invalid JSON"}, status_code=400)
    # Extract and validate auth string
    init_data = body.get("_auth")
    if not init_data:
        logger.warning("Запрос без _auth")
        return JSONResponse({"error": "Missing _auth"}, status_code=400)
<<<<<<< HEAD
    try:
        # Validate the init data using the bot token
        parsed = safe_parse_webapp_init_data(init_data, bot_token=settings.bot_token)
    except Exception:
        return JSONResponse({"error": "Invalid _auth"}, status_code=403)
    user = parsed.user
    if user is None:
=======
    # Попытаемся верифицировать подпись initData. Если подпись неверна
    # (что может происходить, например, при тестировании без публичного
    # доступа или когда бот работает в режиме разработчика), не будем
    # отвечать ошибкой 403. Вместо этого попробуем извлечь идентификатор
    # пользователя из строки _auth вручную. Это повышает устойчивость
    # приложения и позволяет сохранять выбор даже при отсутствии
    # корректной подписи.
    user = None
    try:
        # Validate the init data using the bot token. В случае успеха
        # parsed.user содержит объект TelegramUser
        parsed = safe_parse_webapp_init_data(init_data, bot_token=settings.bot_token)
        user = parsed.user
    except Exception:
        logger.warning("Не удалось проверить подпись init_data, пробуем разобрать вручную")
        # Попытка разобрать _auth как строку query string и извлечь поле user
        try:
            from urllib.parse import parse_qs, unquote
            import json as _json
            # parse_qs декодирует percent‑encoding и возвращает dict значений списков
            qs = parse_qs(init_data, keep_blank_values=True)
            user_param = qs.get('user') or qs.get('tgWebAppUser')
            if user_param:
                # user_param является списком строк; берём первый элемент
                user_json = unquote(user_param[0])
                user_data = _json.loads(user_json)
                class _SimpleUser:
                    def __init__(self, data):
                        self.id = int(data.get('id')) if data.get('id') is not None else None
                        self.first_name = data.get('first_name')
                        self.last_name = data.get('last_name')
                        self.username = data.get('username')
                user = _SimpleUser(user_data)
        except Exception:
            user = None
    if user is None or getattr(user, 'id', None) is None:
>>>>>>> 9e86ecc4
        return JSONResponse({"error": "Invalid user"}, status_code=403)
    # Determine group_id and selected data
    group_id = body.get("group_id")
    selected_data = body.get("selected", {})
    if not group_id:
        return JSONResponse({"error": "Missing group_id"}, status_code=400)
    group_id_str = str(group_id)
    user_id_int = user.id
    # Build list of indices from selected_data
    indices: list[int] = []
    if isinstance(selected_data, dict):
        for idx_str, qty in selected_data.items():
            try:
                idx = int(idx_str)
                q = int(float(qty))
            except Exception:
                continue
            for _ in range(max(q, 0)):
                indices.append(idx)
    elif isinstance(selected_data, list):
        for i in selected_data:
            try:
                indices.append(int(i))
            except Exception:
                pass
    # Persist assignment and detailed positions
    try:
        logger.debug("Сохраняем assignment: %s", indices)
        set_assignment(group_id_str, user_id_int, indices)
        all_positions = get_positions(group_id_str)
        selected_positions: list[dict] = []
        if isinstance(selected_data, dict):
            for idx_str, qty in selected_data.items():
                try:
                    idx = int(idx_str)
                    q = int(float(qty))
                except Exception:
                    continue
                if 0 <= idx < len(all_positions) and q > 0:
                    orig = all_positions[idx]
                    selected_positions.append({
                        "name": orig.get("name"),
                        "quantity": q,
                        "price": orig.get("price"),
                    })
        else:
            for idx in indices:
                if 0 <= idx < len(all_positions):
                    orig = all_positions[idx]
                    selected_positions.append({
                        "name": orig.get("name"),
                        "quantity": 1,
                        "price": orig.get("price"),
                    })
        logger.debug("Сохраняем выбранные позиции: %s", selected_positions)
        save_selected_positions(group_id_str, user_id_int, selected_positions)
    except Exception as e:
        logger.error("Ошибка сохранения данных: %s", e, exc_info=True)
        return JSONResponse({"error": str(e)}, status_code=500)
    return JSONResponse({"status": "ok"}, status_code=200)

# --- Health helpers ----------------------------------------------------------
def _check_positions_store() -> dict:
    """
    Пытается загрузить позиции и возвращает краткий статус.
    Не делает тяжёлых операций — годится для readiness.
    """
    try:
        data = load_positions() or {}
        ok = isinstance(data, dict)
        return {
            "status": "ok" if ok else "error",
            "groups": len(data) if ok else 0,
            "type": type(data).__name__,
        }
    except Exception as e:
        return {"status": "error", "error": str(e)}


def _check_template() -> dict:
    try:
        template_path = __file__.replace("webapp.py", "templates/receipt.html")
        exists = os.path.isfile(template_path)
        return {
            "status": "ok" if exists else "missing",
            "path": template_path,
        }
    except Exception as e:
        return {"status": "error", "error": str(e)}



@app.get("/health", response_class=JSONResponse)
async def health():
    """
    Liveness/Readiness-проверка.

    Возвращает общий статус, аптайм и детали:
    - наличие шаблона receipt.html
    - доступность хранилища позиций (load_positions)
    """
    details = {
        "template_receipt_html": _check_template(),
        "positions_store": _check_positions_store(),
    }
    # Если что-то 'error' или 'missing' — считаем degraded, но 200 оставляем,
    # чтобы не флапать liveness без крайней необходимости.
    overall = "ok"
    for d in details.values():
        if d.get("status") in {"error", "missing"}:
            overall = "degraded"
            break

    return JSONResponse(
        {
            "status": overall,
            "uptime_seconds": round(time.monotonic() - _STARTED_AT_MONO, 2),
            "details": details,
        },
        status_code=200,
    )


# if __name__ == "__main__":
#     # На Linux пути с обратным слешем интерпретируются как имя файла, а
#     # сертификаты лежат в директории cert. Используем os.path.join для
#     # корректного построения пути на разных платформах.
#     import os
#     cert_path = os.path.join("cert", "localhost+2.pem")
#     key_path = os.path.join("cert", "localhost+2-key.pem")
#     uvicorn.run(
#         "app.webapp:app",
#         host="127.0.0.1",
#         port=8432,
#         reload=True,
#         ssl_certfile=cert_path,
#         ssl_keyfile=key_path,
#     )<|MERGE_RESOLUTION|>--- conflicted
+++ resolved
@@ -165,15 +165,6 @@
     if not init_data:
         logger.warning("Запрос без _auth")
         return JSONResponse({"error": "Missing _auth"}, status_code=400)
-<<<<<<< HEAD
-    try:
-        # Validate the init data using the bot token
-        parsed = safe_parse_webapp_init_data(init_data, bot_token=settings.bot_token)
-    except Exception:
-        return JSONResponse({"error": "Invalid _auth"}, status_code=403)
-    user = parsed.user
-    if user is None:
-=======
     # Попытаемся верифицировать подпись initData. Если подпись неверна
     # (что может происходить, например, при тестировании без публичного
     # доступа или когда бот работает в режиме разработчика), не будем
@@ -210,7 +201,6 @@
         except Exception:
             user = None
     if user is None or getattr(user, 'id', None) is None:
->>>>>>> 9e86ecc4
         return JSONResponse({"error": "Invalid user"}, status_code=403)
     # Determine group_id and selected data
     group_id = body.get("group_id")
